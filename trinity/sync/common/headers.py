--- conflicted
+++ resolved
@@ -1039,34 +1039,8 @@
             self.logger.debug(
                 "%s announced Head TD %d, which is higher than ours (%d), starting sync",
                 peer, peer.head_info.head_td, head_td)
-<<<<<<< HEAD
-            pass
-    
+
     async def handle_sync_status_requests(self) -> None:
         async for req in self._peer_pool.event_bus.stream(SyncingRequest):
             self._peer_pool.event_bus.broadcast(SyncingResponse(*self._skeleton.get_sync_status()),
-                                               req.broadcast_config())
-=======
-
-    def _run_handle_sync_status_requests(self) -> None:
-        if self._peer_pool.has_event_bus:
-            event_bus = self._peer_pool.get_event_bus()
-            self.run_daemon_task(self._handle_sync_status_requests(event_bus))
-        else:
-            self.logger.warning(
-                "Cannot start task for handling eth_syncing requests "
-                "as peer pool doesn't have an event_bus"
-            )
-
-    def _get_sync_status(self) -> Tuple[bool, Optional[SyncProgress]]:
-        if not self._is_syncing_skeleton or not self._meat.sync_progress:
-            return False, None
-        return True, self._meat.sync_progress
-
-    async def _handle_sync_status_requests(self, event_bus: EndpointAPI) -> None:
-        async for req in self.wait_iter(event_bus.stream(SyncingRequest)):
-            await event_bus.broadcast(
-                SyncingResponse(*self._get_sync_status()),
-                req.broadcast_config()
-            )
->>>>>>> bd75a3b3
+                                               req.broadcast_config())