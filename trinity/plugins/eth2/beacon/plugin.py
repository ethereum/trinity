import asyncio
import time
import logging
from argparse import (
    ArgumentParser,
    _SubParsersAction,
)
from eth_keys.datatypes import PrivateKey


from eth2.beacon.chains.base import BeaconChain
from eth2.beacon.state_machines.forks.serenity.blocks import (
    SerenityBeaconBlock,
)
from eth2.beacon.state_machines.base import BaseBeaconStateMachine  # noqa: F401
from eth2.beacon.tools.builder.proposer import (
    _get_proposer_index,
    create_block_on_state,
)
from eth2.beacon.types.blocks import BaseBeaconBlock
from eth2.beacon.types.states import BeaconState
from eth2.beacon.typing import (
    Slot,
    Second,
)
from p2p import ecies
from p2p.constants import DEFAULT_MAX_PEERS
from trinity._utils.shutdown import (
    exit_with_service_and_endpoint,
)
from trinity.config import (
    BeaconAppConfig,
)
from trinity.endpoint import TrinityEventBusEndpoint
from trinity.extensibility import BaseIsolatedPlugin
from trinity.protocol.bcc.peer import BCCPeerPool
from trinity.server import BCCServer
from trinity.sync.beacon.chain import BeaconChainSyncer

from trinity.db.beacon.manager import (
    create_db_consumer_manager
)
from trinity.sync.common.chain import (
    SyncBlockImporter,
)
from trinity.plugins.eth2.beacon.testing_blocks_generators import (
    get_ten_blocks_context,
)
from trinity.plugins.eth2.beacon.testing_config import (
    index_to_pubkey,
    keymap,
)
from eth2.beacon.chains.base import (
    BaseBeaconChain,
)
from trinity._utils.shellart import (
    bold_green,
    bold_red,
)
from lahja import (
    BaseEvent,
    BroadcastConfig,
)

from p2p.service import BaseService

from cancel_token import (
    CancelToken,
)


class BeaconNodePlugin(BaseIsolatedPlugin):

    @property
    def name(self) -> str:
        return "Beacon Node"

    def configure_parser(self, arg_parser: ArgumentParser, subparser: _SubParsersAction) -> None:
        arg_parser.add_argument(
            "--validator_index",
            type=int, required=True,
        )
        arg_parser.add_argument(
            "--bootstrap_nodes",
            help="enode://node1@0.0.0.0:1234,enode://node2@0.0.0.0:5678",
        )
        arg_parser.add_argument(
            "--beacon-nodekey",
            help="0xabcd",
        )
        arg_parser.add_argument(
            "--mock-blocks",
            type=bool, required=False,
        )

    def on_ready(self, manager_eventbus: TrinityEventBusEndpoint) -> None:
        if self.context.trinity_config.has_app_config(BeaconAppConfig):
            self.start()

    def do_start(self) -> None:

        args = self.context.args
        trinity_config = self.context.trinity_config
        beacon_config = trinity_config.get_app_config(BeaconAppConfig)

        db_manager = create_db_consumer_manager(trinity_config.database_ipc_path)
        base_db = db_manager.get_db()  # type: ignore
        chain_db = db_manager.get_chaindb()  # type: ignore
        chain_config = beacon_config.get_chain_config()
        chain = (chain_config.beacon_chain_class)(base_db)

        if self.context.args.beacon_nodekey:
            from eth_keys.datatypes import PrivateKey
            privkey = PrivateKey(bytes.fromhex(self.context.args.beacon_nodekey))
        else:
            privkey = ecies.generate_privkey()

        server = BCCServer(
            privkey=privkey,
            port=self.context.args.port,
            chain=chain,
            chaindb=chain_db,
            headerdb=None,
            base_db=base_db,
            network_id=trinity_config.network_id,
            max_peers=DEFAULT_MAX_PEERS,
            bootstrap_nodes=None,
            preferred_nodes=None,
            event_bus=self.context.event_bus,
            token=None,
        )

        syncer = BeaconChainSyncer(
            chain_db,
            server.peer_pool,
            SyncBlockImporter(chain),
            server.cancel_token,
        )

        validator_privkey = keymap[index_to_pubkey[self.context.args.validator_index]]
        validator = Validator(
            validator_index=self.context.args.validator_index,
            chain=chain,
            peer_pool=server.peer_pool,
            privkey=validator_privkey,
            event_bus=self.context.event_bus,
            token=server.cancel_token,
        )

        slot_ticker = SlotTicker(
            genesis_slot=chain_config.genesis_slot,
            genesis_time=chain_config.genesis_time,
            chain=chain,
            event_bus=self.context.event_bus,
            token=server.cancel_token,
        )

        loop = asyncio.get_event_loop()
        asyncio.ensure_future(exit_with_service_and_endpoint(server, self.context.event_bus))

        blocks = get_ten_blocks_context(chain, args.mock_blocks)

        if args.mock_blocks:
            asyncio.ensure_future(
                chain_db.coro_persist_block_chain(blocks, SerenityBeaconBlock)
            )

        asyncio.ensure_future(server.run())
        asyncio.ensure_future(syncer.run())
        asyncio.ensure_future(slot_ticker.run())
        asyncio.ensure_future(validator.run())
        loop.run_forever()
        loop.close()


class NewSlotEvent(BaseEvent):
    def __init__(self, slot: Slot, elapse_time: Second):
        self.slot = slot
        self.elapse_time = elapse_time


class Validator(BaseService):
    """
    Reference: https://github.com/ethereum/trinity/blob/master/eth2/beacon/tools/builder/proposer.py#L175  # noqa: E501
    """

    validator_index: int
    chain: BeaconChain
    peer_pool: BCCPeerPool
    privkey: PrivateKey
    event_bus: TrinityEventBusEndpoint

    logger = logging.getLogger(f'trinity.plugins.eth2.beacon.Validator')

    def __init__(
            self,
            validator_index: int,
            chain: BeaconChain,
            peer_pool: BCCPeerPool,
            privkey: PrivateKey,
            event_bus: TrinityEventBusEndpoint,
            token: CancelToken = None) -> None:
        super().__init__(token)
        self.validator_index = validator_index
        self.chain = chain
        self.peer_pool = peer_pool
        self.privkey = privkey
        self.event_bus = event_bus

    async def _run(self) -> None:
        await self.event_bus.wait_until_serving()
        self.logger.debug(bold_green("validator running!!!"))
        self.run_daemon_task(self.handle_new_slot())
        await self.cancellation()

    async def handle_new_slot(self) -> None:
        """
        The callback for `SlotTicker`, to be called whenever new slot is ticked.
        """
        async for event in self.event_bus.stream(NewSlotEvent):
            await self.new_slot(event.slot)

    async def new_slot(self, slot: int) -> None:
        head = self.chain.get_canonical_head()
        state_machine = self.chain.get_state_machine()
        state = state_machine.state
        self.logger.debug(
            bold_green(f"head: slot={head.slot}, state root={head.state_root}")
        )
        proposer_index = _get_proposer_index(
            state_machine,
            state,
            slot,
            head.root,
            state_machine.config,
        )
        if self.validator_index == proposer_index:
            self.propose_block(slot=slot, state=state,
                               state_machine=state_machine, head_block=head)
        else:
            self.skip_block(
                slot=slot,
                state=state,
                state_machine=state_machine,
                parent_block=head,
            )

    def propose_block(self,
                      slot: int,
                      state: BeaconState,
                      state_machine: BaseBeaconStateMachine,
                      head_block: BaseBeaconBlock) -> None:
        block = self._make_proposing_block(slot, state, state_machine, head_block)
        self.logger.debug(
            bold_green(f"!@# propose block={block}")
        )
        for _, peer in enumerate(self.peer_pool.connected_nodes.values()):
            self.logger.debug(
<<<<<<< HEAD
                bold_red(f"!@# send block to: request_id={i}, peer={peer}")
=======
                bold_red(f"send block to: peer={peer}")
>>>>>>> c5ea40d3
            )
            peer.sub_proto.send_new_block(block)
        self.chain.import_block(block)

    def _make_proposing_block(self,
                              slot: int,
                              state: BeaconState,
                              state_machine: BaseBeaconStateMachine,
                              parent_block: BaseBeaconBlock) -> BaseBeaconBlock:
        return create_block_on_state(
            state=state,
            config=state_machine.config,
            state_machine=state_machine,
            block_class=SerenityBeaconBlock,
            parent_block=parent_block,
            slot=slot,
            validator_index=self.validator_index,
            privkey=self.privkey,
            attestations=(),
            check_proposer_index=False,
        )

    def skip_block(self,
                   slot: int,
                   state: BeaconState,
                   state_machine: BaseBeaconStateMachine,
                   parent_block: BaseBeaconBlock) -> None:
        post_state = state_machine.state_transition.apply_state_transition_without_block(
            state,
            # TODO: Change back to `slot` instead of `slot + 1`.
            # Currently `apply_state_transition_without_block` only returns the post state
            # of `slot - 1`, so we increment it by one to get the post state of `slot`.
            slot + 1,
            parent_block.root,
        )
        self.logger.debug(
            bold_green(f"!@# skip block, post state={post_state.root}")
        )
        # FIXME: We might not need to persist state for skip slots since `create_block_on_state`
        # will run the state transition which also includes the state transition for skipped slots.
        self.chain.chaindb.persist_state(post_state)


class SlotTicker(BaseService):
    genesis_slot: Slot
    genesis_time: int
    chain: BaseBeaconChain
    latest_slot: int
    event_bus: TrinityEventBusEndpoint
    logger = logging.getLogger('SlotTicker')

    def __init__(
            self,
            genesis_slot: Slot,
            genesis_time: int,
            chain: BaseBeaconChain,
            event_bus: TrinityEventBusEndpoint,
            token: CancelToken = None) -> None:
        super().__init__(token)
        self._genesis_slot = genesis_slot
        self._genesis_time = genesis_time
        self.chain = chain
        self.latest_slot = 0
        self.event_bus = event_bus

    def get_seconds_per_slot(self):
        state_machine = self.chain.get_state_machine()
        return state_machine.config.SECONDS_PER_SLOT

    async def _run(self) -> None:
        self.run_daemon_task(self._keep_ticking())
        await self.cancellation()

    async def _keep_ticking(self) -> None:
        while self.is_operational:
            seconds_per_slot = self.get_seconds_per_slot()
            now = int(time.time())
            elapse_time = now - self._genesis_time
            if elapse_time >= (0 + seconds_per_slot):
                slot = elapse_time // seconds_per_slot + self._genesis_slot
                if slot > self.latest_slot:
                    self.logger.debug(
                        bold_green(f"New slot: {slot}\tElapse time: {elapse_time}")
                    )
                    self.latest_slot = slot
                    self.event_bus.broadcast(
                        NewSlotEvent(
                            slot=slot,
                            elapse_time=elapse_time,
                        ),
                        BroadcastConfig(internal=True),
                    )
            # don't sleep the full seconds_per_slot
            await asyncio.sleep(seconds_per_slot // 5)<|MERGE_RESOLUTION|>--- conflicted
+++ resolved
@@ -256,11 +256,7 @@
         )
         for _, peer in enumerate(self.peer_pool.connected_nodes.values()):
             self.logger.debug(
-<<<<<<< HEAD
-                bold_red(f"!@# send block to: request_id={i}, peer={peer}")
-=======
                 bold_red(f"send block to: peer={peer}")
->>>>>>> c5ea40d3
             )
             peer.sub_proto.send_new_block(block)
         self.chain.import_block(block)
