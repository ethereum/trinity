--- conflicted
+++ resolved
@@ -1,4 +1,6 @@
 import asyncio
+from dataclasses import dataclass
+import operator
 import traceback
 import random
 from typing import (
@@ -15,6 +17,7 @@
 )
 
 from eth_utils import ValidationError, to_tuple
+from eth_utils.toolz import first
 
 from eth.exceptions import (
     BlockNotFound,
@@ -134,14 +137,7 @@
 )
 import logging
 
-<<<<<<< HEAD
 logger = logging.getLogger('trinity.protocol.bcc_libp2p')
-=======
-from dataclasses import dataclass
-import operator
-from eth_utils.toolz import first
-
->>>>>>> 9e9ed906
 
 REQ_RESP_HELLO_SSZ = make_rpc_v1_ssz_protocol_id(REQ_RESP_HELLO)
 REQ_RESP_GOODBYE_SSZ = make_rpc_v1_ssz_protocol_id(REQ_RESP_GOODBYE)
